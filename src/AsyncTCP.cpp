--- conflicted
+++ resolved
@@ -1252,13 +1252,9 @@
     if(_pcb){
         tcp_arg(_pcb, NULL);
         tcp_accept(_pcb, NULL);
-<<<<<<< HEAD
         if(tcp_close(_pcb) != ERR_OK){
             _tcp_abort(_pcb, NULL);
         }
-=======
-        _tcp_abort(_pcb);
->>>>>>> 5f107e74
         _pcb = NULL;
     }
 }
