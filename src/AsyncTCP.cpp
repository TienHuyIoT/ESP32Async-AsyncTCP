--- conflicted
+++ resolved
@@ -42,17 +42,12 @@
 
 #if CONFIG_ASYNC_TCP_USE_WDT
 #include "esp_task_wdt.h"
-<<<<<<< HEAD
 #if (ESP_IDF_VERSION_MAJOR >= 4) // IDF 4+
 #define ASYNC_TCP_MAX_TASK_SLEEP (pdMS_TO_TICKS(1000 * CONFIG_ESP_TASK_WDT_TIMEOUT_S) / 4)
 #else
 #define ASYNC_TCP_MAX_TASK_SLEEP (pdMS_TO_TICKS(1000 * CONFIG_TASK_WDT_TIMEOUT_S) / 4)
 #endif
 #else
-=======
-#define ASYNC_TCP_MAX_TASK_SLEEP (pdMS_TO_TICKS(1000 * CONFIG_ESP_TASK_WDT_TIMEOUT_S) / 4)
-#else
->>>>>>> 5f088394
 #define ASYNC_TCP_MAX_TASK_SLEEP portMAX_DELAY
 #endif
 
@@ -161,23 +156,6 @@
 
 // Guard class for the global queue
 namespace {
-<<<<<<< HEAD
-class queue_mutex_guard {
-  // Create-on-first-use idiom for an embedded mutex
-  static SemaphoreHandle_t _async_queue_mutex() {
-    static SemaphoreHandle_t mutex = xSemaphoreCreateMutex();
-    assert(mutex != nullptr);
-    return mutex;
-  };
-
-  bool holds_mutex;
-
-public:
-  inline queue_mutex_guard() : holds_mutex(xSemaphoreTake(_async_queue_mutex(), portMAX_DELAY)){};
-  inline ~queue_mutex_guard() {
-    if (holds_mutex) {
-      xSemaphoreGive(_async_queue_mutex());
-=======
 
 static SemaphoreHandle_t _async_queue_mutex = nullptr;
 
@@ -189,7 +167,6 @@
   inline ~queue_mutex_guard() {
     if (holds_mutex) {
       xSemaphoreGive(_async_queue_mutex);
->>>>>>> 5f088394
     }
   };
   inline explicit operator bool() const {
@@ -380,8 +357,6 @@
 }
 
 static bool _start_async_task() {
-<<<<<<< HEAD
-=======
   if (!_async_queue_mutex) {
     _async_queue_mutex = xSemaphoreCreateMutex();
     if (!_async_queue_mutex) {
@@ -389,7 +364,6 @@
     }
   }
 
->>>>>>> 5f088394
   if (!_async_service_task_handle) {
     customTaskCreateUniversal(
       _async_service_task, "async_tcp", CONFIG_ASYNC_TCP_STACK_SIZE, NULL, CONFIG_ASYNC_TCP_PRIORITY, &_async_service_task_handle, CONFIG_ASYNC_TCP_RUNNING_CORE
